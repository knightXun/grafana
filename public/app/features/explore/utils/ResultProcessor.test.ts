--- conflicted
+++ resolved
@@ -1,31 +1,7 @@
-<<<<<<< HEAD
 jest.mock('@grafana/data/src/datetime/formatter', () => ({
   dateTimeFormat: () => 'format() jest mocked',
   dateTimeFormatTimeAgo: (ts: any) => 'fromNow() jest mocked',
 }));
-=======
-const realMomentWrapper = jest.requireActual('@grafana/data/src/datetime/moment_wrapper');
-
-jest.mock('@grafana/data/src/datetime/moment_wrapper', () => {
-  const momentMock = {
-    dateTime: (ts: any) => {
-      return {
-        valueOf: () => ts,
-        fromNow: () => 'fromNow() jest mocked',
-        format: (fmt: string) => 'format() jest mocked',
-      };
-    },
-    toUtc: null as any,
-    isDateTime: realMomentWrapper.isDateTime,
-  };
-  momentMock.toUtc = (ts: any) => ({
-    format: (fmt: string) => 'format() jest mocked',
-    local: () => momentMock.dateTime(ts),
-  });
-
-  return momentMock;
-});
->>>>>>> 3bd9e1dd
 
 import { ResultProcessor } from './ResultProcessor';
 import { ExploreItemState } from 'app/types/explore';
