import React from 'react';
import ReactGridLayout from 'react-grid-layout';
import { GRID_CELL_HEIGHT, GRID_CELL_VMARGIN, GRID_COLUMN_COUNT } from 'app/core/constants';
import { DashboardPanel } from './DashboardPanel';
import { DashboardModel } from '../dashboard_model';
import { PanelModel } from '../panel_model';
import classNames from 'classnames';
import sizeMe from 'react-sizeme';

let lastGridWidth = 1200;

function GridWrapper({
  size,
  layout,
  onLayoutChange,
  children,
  onDragStop,
  onResize,
  onResizeStop,
  onWidthChange,
  className,
  isResizable,
  isDraggable,
}) {
  if (size.width === 0) {
    console.log('size is zero!');
  }

  const width = size.width > 0 ? size.width : lastGridWidth;
  if (width !== lastGridWidth) {
    onWidthChange();
    lastGridWidth = width;
  }

  return (
    <ReactGridLayout
      width={lastGridWidth}
      className={className}
      isDraggable={isDraggable}
      isResizable={isResizable}
      measureBeforeMount={false}
      containerPadding={[0, 0]}
      useCSSTransforms={true}
      margin={[GRID_CELL_VMARGIN, GRID_CELL_VMARGIN]}
      cols={GRID_COLUMN_COUNT}
      rowHeight={GRID_CELL_HEIGHT}
      draggableHandle=".grid-drag-handle"
      layout={layout}
      onResize={onResize}
      onResizeStop={onResizeStop}
      onDragStop={onDragStop}
      onLayoutChange={onLayoutChange}
    >
      {children}
    </ReactGridLayout>
  );
}

const SizedReactLayoutGrid = sizeMe({ monitorWidth: true })(GridWrapper);

export interface DashboardGridProps {
  dashboard: DashboardModel;
}

export class DashboardGrid extends React.Component<DashboardGridProps, any> {
  gridToPanelMap: any;
  panelMap: { [id: string]: PanelModel };

  constructor(props) {
    super(props);
    this.onLayoutChange = this.onLayoutChange.bind(this);
    this.onResize = this.onResize.bind(this);
    this.onResizeStop = this.onResizeStop.bind(this);
    this.onDragStop = this.onDragStop.bind(this);
    this.onWidthChange = this.onWidthChange.bind(this);

    this.state = { animated: false };

    // subscribe to dashboard events
    let dashboard = this.props.dashboard;
    dashboard.on('panel-added', this.triggerForceUpdate.bind(this));
    dashboard.on('panel-removed', this.triggerForceUpdate.bind(this));
    dashboard.on('repeats-processed', this.triggerForceUpdate.bind(this));
    dashboard.on('view-mode-changed', this.onViewModeChanged.bind(this));
    dashboard.on('row-collapsed', this.triggerForceUpdate.bind(this));
    dashboard.on('row-expanded', this.triggerForceUpdate.bind(this));
  }

  buildLayout() {
    const layout = [];
    this.panelMap = {};

    for (let panel of this.props.dashboard.panels) {
      let stringId = panel.id.toString();
      this.panelMap[stringId] = panel;

      if (!panel.gridPos) {
        console.log('panel without gridpos');
        continue;
      }

      let panelPos: any = {
        i: stringId,
        x: panel.gridPos.x,
        y: panel.gridPos.y,
        w: panel.gridPos.w,
        h: panel.gridPos.h,
      };

      if (panel.type === 'row') {
        panelPos.w = GRID_COLUMN_COUNT;
        panelPos.h = 1;
        panelPos.isResizable = false;
        panelPos.isDraggable = panel.collapsed;
      }

      layout.push(panelPos);
    }

    return layout;
  }

  onLayoutChange(newLayout) {
    for (const newPos of newLayout) {
      this.panelMap[newPos.i].updateGridPos(newPos);
    }

    this.props.dashboard.sortPanelsByGridPos();
  }

  triggerForceUpdate() {
    this.forceUpdate();
  }

  onWidthChange() {
    for (const panel of this.props.dashboard.panels) {
      panel.resizeDone();
    }
  }

  onViewModeChanged(payload) {
<<<<<<< HEAD
    this.setState({ animated: payload.fullscreen });
=======
    this.setState({ animated: !payload.fullscreen });
>>>>>>> 51f8d3ca
  }

  updateGridPos(item, layout) {
    this.panelMap[item.i].updateGridPos(item);

    // react-grid-layout has a bug (#670), and onLayoutChange() is only called when the component is mounted.
    // So it's required to call it explicitly when panel resized or moved to save layout changes.
    this.onLayoutChange(layout);
  }

  onResize(layout, oldItem, newItem) {
    this.panelMap[newItem.i].updateGridPos(newItem);
  }

  onResizeStop(layout, oldItem, newItem) {
    this.updateGridPos(newItem, layout);
    this.panelMap[newItem.i].resizeDone();
  }

  onDragStop(layout, oldItem, newItem) {
    this.updateGridPos(newItem, layout);
  }

  componentDidMount() {
    setTimeout(() => {
      this.setState({ animated: true });
    });
  }

  renderPanels() {
    const panelElements = [];

    for (let panel of this.props.dashboard.panels) {
      const panelClasses = classNames({ panel: true, 'panel--fullscreen': panel.fullscreen });
      panelElements.push(
        <div key={panel.id.toString()} className={panelClasses}>
          <DashboardPanel panel={panel} dashboard={this.props.dashboard} />
        </div>
      );
    }

    return panelElements;
  }

  render() {
    return (
      <SizedReactLayoutGrid
        className={classNames({ layout: true, animated: this.state.animated })}
        layout={this.buildLayout()}
        isResizable={this.props.dashboard.meta.canEdit}
        isDraggable={this.props.dashboard.meta.canEdit}
        onLayoutChange={this.onLayoutChange}
        onWidthChange={this.onWidthChange}
        onDragStop={this.onDragStop}
        onResize={this.onResize}
        onResizeStop={this.onResizeStop}
      >
        {this.renderPanels()}
      </SizedReactLayoutGrid>
    );
  }
}<|MERGE_RESOLUTION|>--- conflicted
+++ resolved
@@ -139,11 +139,7 @@
   }
 
   onViewModeChanged(payload) {
-<<<<<<< HEAD
-    this.setState({ animated: payload.fullscreen });
-=======
     this.setState({ animated: !payload.fullscreen });
->>>>>>> 51f8d3ca
   }
 
   updateGridPos(item, layout) {
